<<<<<<< HEAD
use std::cell::{Cell, RefCell};
use std::collections::HashSet;
use std::fmt::{Display, Error, Formatter};
use std::io;
=======
use std::any::Any;
use std::cell::{RefCell};
use std::fmt::{Debug, Display, Formatter};
>>>>>>> 448cc91b
use std::rc::{Rc, Weak};
use crate::parser::onnx_model::onnx_proto3::{NodeProto, TensorProto, ValueInfoProto};

//Common trait//////////////////////////////////////////////////////////////////////////////
pub trait HaveOut: Debug{
    fn add_out(&mut self, destination_node: Rc<RefCell<dyn HaveIn>>) -> ();

    fn get_outputs(&self) -> &Vec<Rc<RefCell<dyn HaveIn>>>;

    fn as_any(&self) -> &dyn Any;
}

pub trait HaveIn: Debug{
    fn add_in(&mut self, base_node: Weak<RefCell<dyn HaveOut>>) -> ();

    fn get_inputs(&self) -> &Vec<Weak<RefCell<dyn HaveOut>>>;

    fn as_any(&self) -> &dyn Any;
}

pub trait Name{
    fn get_name(&self) -> &String;
}

//Input Node////////////////////////////////////////////////////////////////////////////////
#[derive(Debug, Default)]
pub struct InputNode {
    node_name: String,
<<<<<<< HEAD
    inputs: Vec<Weak<RefCell<OnnxNode>>>,
    outputs: Vec<Rc<RefCell<OnnxNode>>>,
    inputs_names: Option<HashSet<String>>,
    outputs_names: Option<HashSet<String>>
}

impl OnnxNode{
    fn new(name: & String, inputs_name: Option<HashSet<String>>, outputs_names: Option<HashSet<String>>) -> Self{
        OnnxNode{
            node_name: name.to_owned(),
            inputs: Vec::default(),
            outputs: Vec::default(),
            inputs_names: inputs_name,
            outputs_names: outputs_names
=======
    outputs: Vec<Rc<RefCell<dyn HaveIn>>>,
}

impl InputNode {
    fn new(name: String) -> Self{
        InputNode{
            node_name: name,
            outputs: Vec::default()
        }
    }
}

impl HaveOut for InputNode {
    fn add_out(&mut self, destination_node: Rc<RefCell<dyn HaveIn>>) -> () {
        self.outputs.push(destination_node);
    }

    fn get_outputs(&self) -> &Vec<Rc<RefCell<dyn HaveIn>>> {
        &self.outputs
    }

    fn as_any(&self) -> &dyn Any {
        self
    }
}

impl Name for InputNode {
    fn get_name(&self) -> &String {
        &self.node_name
    }
}

impl From<&ValueInfoProto> for InputNode {
    fn from(value_proto: &ValueInfoProto) -> Self {
        InputNode::new(value_proto.name.to_owned())
    }
}

impl Display for InputNode {
    fn fmt(&self, f: &mut Formatter<'_>) -> std::fmt::Result {
        write!(f, "Input node:{}", self.node_name)
    }
}

//Function Node////////////////////////////////////////////////////////////////////////////////
#[derive(Debug, Default)]
pub struct FunctionNode{
    node_name: String,
    inputs: Vec<Weak<RefCell<dyn HaveOut>>>,
    outputs: Vec<Rc<RefCell<dyn HaveIn>>>,
    op_type: String,
    inputs_name: Vec<String>,
    outputs_name: Vec<String>
}


impl FunctionNode {
    fn new(name: String, op_type: String, inputs_name: Vec<String>, outputs_name: Vec<String>) -> Self{
        FunctionNode{
            node_name: name,
            inputs: Vec::default(),
            outputs: Vec::default(),
            op_type: op_type,
            inputs_name: inputs_name,
            outputs_name: outputs_name
        }
    }

    pub fn get_inputs_name(&self) -> &Vec<String> {
        &self.inputs_name
    }

    pub fn get_outputs_name(&self) -> &Vec<String> {
        &self.outputs_name
    }

    pub fn get_operation_name(&self) -> &String {
        &self.op_type
    }
}

impl HaveIn for FunctionNode {
    fn add_in(&mut self, base_node: Weak<RefCell<dyn HaveOut>>) -> () {
        self.inputs.push(base_node);
    }

    fn get_inputs(&self) -> &Vec<Weak<RefCell<dyn HaveOut>>> {
        &self.inputs
    }

    fn as_any(&self) -> &dyn Any {
        self
    }
}

impl HaveOut for FunctionNode {
    fn add_out(&mut self, destination_node: Rc<RefCell<dyn HaveIn>>) -> () {
        self.outputs.push(destination_node);
    }

    fn get_outputs(&self) -> &Vec<Rc<RefCell<dyn HaveIn>>> {
        &self.outputs
    }

    fn as_any(&self) -> &dyn Any {
        self
    }
}

impl Name for FunctionNode {
    fn get_name(&self) -> &String {
        &self.node_name
    }
}

impl From<&NodeProto> for FunctionNode {
    fn from(node_proto: &NodeProto) -> Self {
        FunctionNode::new(
            format!("{}_{}",node_proto.op_type, node_proto.name),
            node_proto.op_type.to_owned(),
            node_proto.input.to_owned(),
            node_proto.output.to_owned()
        )
    }
}

impl Display for FunctionNode {
    fn fmt(&self, f: &mut Formatter<'_>) -> std::fmt::Result {
        write!(f, "Function node:{}", self.node_name)
    }
}

//Init Node////////////////////////////////////////////////////////////////////////////////
#[derive(Debug, Default)]
pub struct InitNode {
    node_name: String,
    outputs: Vec<Rc<RefCell<dyn HaveIn>>>,
}

impl InitNode {
    fn new(name: String) -> Self{
        InitNode{
            node_name: name,
            outputs: Vec::default()
>>>>>>> 448cc91b
        }
    }
}

impl HaveOut for InitNode {
    fn add_out(&mut self, destination_node: Rc<RefCell<dyn HaveIn>>) -> () {
        self.outputs.push(destination_node);
    }

    fn get_outputs(&self) -> &Vec<Rc<RefCell<dyn HaveIn>>> {
        &self.outputs
    }

    fn as_any(&self) -> &dyn Any {
        self
    }
}

impl Name for InitNode {
    fn get_name(&self) -> &String {
        &self.node_name
    }
}

impl From<&TensorProto> for InitNode {
    fn from(tensor_proto: &TensorProto) -> Self {
        InitNode::new(tensor_proto.name.to_owned())
    }
}

impl Display for InitNode {
    fn fmt(&self, f: &mut Formatter<'_>) -> std::fmt::Result {
        write!(f, "Init node:{}", self.node_name)
    }
}

<<<<<<< HEAD
impl Display for OnnxNode{
    fn fmt(&self, f: &mut Formatter<'_>) -> std::fmt::Result {
        let mut out = format!("Node: {}\nInputs({}, len:{}):\n", self.node_name, self.node_name, self.inputs.len());
        self.inputs.iter().for_each(|node| {
            if let Some(n) = node.upgrade(){
                out += format!("{},", n.borrow().node_name).as_str()
            }
        });
        out += format!("\nOutputs({}, len:{}):\n", self.node_name, self.outputs.len()).as_str();
        self.outputs.iter().for_each(|node| out += format!("{},\n", node.borrow()).as_str());
        write!(f, "{}", out)
    }
}

impl From<&NodeProto> for OnnxNode{
    fn from(node_proto: &NodeProto) -> Self {
        OnnxNode::new(
            &format!("{}-{}", node_proto.op_type, node_proto.name),
            Some(node_proto.input.iter().map(|name| name.to_owned()).collect::<HashSet<String>>()),
            Some(node_proto.output.iter().map(|name| name.to_owned()).collect::<HashSet<String>>())
        )
    }
}

impl From<&ValueInfoProto> for OnnxNode{
    fn from(value_proto: &ValueInfoProto) -> Self {
        OnnxNode::new(
            &value_proto.name,
            None,
            None
        )
    }
}

impl From<&TensorProto> for OnnxNode{
    fn from(tensor_proto: &TensorProto) -> Self {
        OnnxNode::new(
            &tensor_proto.name,
            None,
            None
        )
=======
//Output Node////////////////////////////////////////////////////////////////////////////////
#[derive(Debug, Default)]
pub struct OutputNode {
    node_name: String,
    inputs: Vec<Weak<RefCell<dyn HaveOut>>>,
}

impl OutputNode {
    fn new(name: String) -> Self{
        OutputNode{
            node_name: name,
            inputs: Vec::default()
        }
    }
}

impl HaveIn for OutputNode {
    fn add_in(&mut self, base_node: Weak<RefCell<dyn HaveOut>>) -> () {
        self.inputs.push(base_node);
    }

    fn get_inputs(&self) -> &Vec<Weak<RefCell<dyn HaveOut>>> {
        &self.inputs
    }

    fn as_any(&self) -> &dyn Any {
        self
    }
}

impl Name for OutputNode {
    fn get_name(&self) -> &String {
        &self.node_name
>>>>>>> 448cc91b
    }
}

impl From<&ValueInfoProto> for OutputNode {
    fn from(value_proto: &ValueInfoProto) -> Self {
        OutputNode::new(value_proto.name.to_owned())
    }
}

impl Display for OutputNode {
    fn fmt(&self, f: &mut Formatter<'_>) -> std::fmt::Result {
        write!(f, "Output node:{}", self.node_name)
    }
}




// #[derive(Debug)]
// pub struct OnnxNode{
//     node_name: String,
//     inputs: Vec<Weak<RefCell<OnnxNode>>>,
//     outputs: Vec<Rc<RefCell<OnnxNode>>>,
//     inputs_names: Option<HashSet<String>>,
//     outputs_names: Option<HashSet<String>>
// }
//
//
//
// impl OnnxNode{
//     fn new(name: & String, inputs_name: Option<HashSet<String>>, outputs_names: Option<HashSet<String>>) -> Self{
//         OnnxNode{
//             node_name: name.to_owned(),
//             inputs: Vec::default(),
//             outputs: Vec::default(),
//             inputs_names: inputs_name,
//             outputs_names: outputs_names
//         }
//     }
//
//     fn get_name(&self) -> &String{
//         &self.node_name
//     }
//
//     fn has_inputs(&self) -> bool{
//         !self.inputs.is_empty()
//     }
//
//     fn has_outputs(&self) -> bool{
//         !self.outputs.is_empty()
//     }
// }
//
// impl Display for OnnxNode{
//     fn fmt(&self, f: &mut Formatter<'_>) -> std::fmt::Result {
//         let mut out = format!("Node: {}\nInputs({}, len:{}):\n", self.node_name, self.node_name, self.inputs.len());
//         self.inputs.iter().for_each(|node| {
//             if let Some(n) = node.upgrade(){
//                 out += format!("{},", n.borrow().node_name).as_str()
//             }
//         });
//         out += format!("\nOutputs({}, len:{}):\n", self.node_name, self.outputs.len()).as_str();
//         self.outputs.iter().for_each(|node| out += format!("{},\n", node.borrow()).as_str());
//         write!(f, "{}", out)
//     }
// }
//
// impl From<&NodeProto> for OnnxNode{
//     fn from(node_proto: &NodeProto) -> Self {
//         OnnxNode::new(
//             &format!("{}-{}", node_proto.op_type, node_proto.name),
//             Some(node_proto.input.iter().map(|name| name.to_owned()).collect::<HashSet<String>>()),
//             Some(node_proto.output.iter().map(|name| name.to_owned()).collect::<HashSet<String>>())
//         )
//     }
// }
//
// impl From<&ValueInfoProto> for OnnxNode{
//     fn from(value_proto: &ValueInfoProto) -> Self {
//         OnnxNode::new(
//             &value_proto.name,
//             None,
//             None
//         )
//     }
// }
//
// impl From<&TensorProto> for OnnxNode{
//     fn from(tensor_proto: &TensorProto) -> Self {
//         OnnxNode::new(
//             &tensor_proto.name,
//             None,
//             None
//         )
//     }
// }
//
// pub trait AddNeighbourConnection {
//     fn add_connection(base_node:  Rc<RefCell<OnnxNode>>, destination_node:  Rc<RefCell<OnnxNode>>) -> ();
// }
//
// impl AddNeighbourConnection for OnnxNode {
//     fn add_connection(base_node:  Rc<RefCell<OnnxNode>>, destination_node: Rc<RefCell<OnnxNode>>) -> () {
//         base_node.borrow_mut().outputs.push(destination_node.clone());
//         destination_node.borrow_mut().inputs.push(Rc::downgrade(&base_node));
//     }
// }<|MERGE_RESOLUTION|>--- conflicted
+++ resolved
@@ -1,13 +1,6 @@
-<<<<<<< HEAD
-use std::cell::{Cell, RefCell};
-use std::collections::HashSet;
-use std::fmt::{Display, Error, Formatter};
-use std::io;
-=======
 use std::any::Any;
 use std::cell::{RefCell};
 use std::fmt::{Debug, Display, Formatter};
->>>>>>> 448cc91b
 use std::rc::{Rc, Weak};
 use crate::parser::onnx_model::onnx_proto3::{NodeProto, TensorProto, ValueInfoProto};
 
@@ -36,22 +29,6 @@
 #[derive(Debug, Default)]
 pub struct InputNode {
     node_name: String,
-<<<<<<< HEAD
-    inputs: Vec<Weak<RefCell<OnnxNode>>>,
-    outputs: Vec<Rc<RefCell<OnnxNode>>>,
-    inputs_names: Option<HashSet<String>>,
-    outputs_names: Option<HashSet<String>>
-}
-
-impl OnnxNode{
-    fn new(name: & String, inputs_name: Option<HashSet<String>>, outputs_names: Option<HashSet<String>>) -> Self{
-        OnnxNode{
-            node_name: name.to_owned(),
-            inputs: Vec::default(),
-            outputs: Vec::default(),
-            inputs_names: inputs_name,
-            outputs_names: outputs_names
-=======
     outputs: Vec<Rc<RefCell<dyn HaveIn>>>,
 }
 
@@ -196,7 +173,6 @@
         InitNode{
             node_name: name,
             outputs: Vec::default()
->>>>>>> 448cc91b
         }
     }
 }
@@ -233,49 +209,6 @@
     }
 }
 
-<<<<<<< HEAD
-impl Display for OnnxNode{
-    fn fmt(&self, f: &mut Formatter<'_>) -> std::fmt::Result {
-        let mut out = format!("Node: {}\nInputs({}, len:{}):\n", self.node_name, self.node_name, self.inputs.len());
-        self.inputs.iter().for_each(|node| {
-            if let Some(n) = node.upgrade(){
-                out += format!("{},", n.borrow().node_name).as_str()
-            }
-        });
-        out += format!("\nOutputs({}, len:{}):\n", self.node_name, self.outputs.len()).as_str();
-        self.outputs.iter().for_each(|node| out += format!("{},\n", node.borrow()).as_str());
-        write!(f, "{}", out)
-    }
-}
-
-impl From<&NodeProto> for OnnxNode{
-    fn from(node_proto: &NodeProto) -> Self {
-        OnnxNode::new(
-            &format!("{}-{}", node_proto.op_type, node_proto.name),
-            Some(node_proto.input.iter().map(|name| name.to_owned()).collect::<HashSet<String>>()),
-            Some(node_proto.output.iter().map(|name| name.to_owned()).collect::<HashSet<String>>())
-        )
-    }
-}
-
-impl From<&ValueInfoProto> for OnnxNode{
-    fn from(value_proto: &ValueInfoProto) -> Self {
-        OnnxNode::new(
-            &value_proto.name,
-            None,
-            None
-        )
-    }
-}
-
-impl From<&TensorProto> for OnnxNode{
-    fn from(tensor_proto: &TensorProto) -> Self {
-        OnnxNode::new(
-            &tensor_proto.name,
-            None,
-            None
-        )
-=======
 //Output Node////////////////////////////////////////////////////////////////////////////////
 #[derive(Debug, Default)]
 pub struct OutputNode {
@@ -309,7 +242,6 @@
 impl Name for OutputNode {
     fn get_name(&self) -> &String {
         &self.node_name
->>>>>>> 448cc91b
     }
 }
 
