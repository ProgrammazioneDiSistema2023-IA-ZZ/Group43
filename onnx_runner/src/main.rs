--- conflicted
+++ resolved
@@ -8,27 +8,17 @@
 
 fn main() {
     println!("Welcome to the onnx runner!");
-<<<<<<< HEAD
-    //test_parser();
-    test_onnx();
-    // test_tmp();
-=======
     // test_parser();
     //test_onnx();
     // test_tmp();
     // test_matrix();
     //verify_op();
     test_broadcast();
->>>>>>> 448cc91b
 }
 
 fn test_parser() {
     println!("Test parser");
-<<<<<<< HEAD
-    let onnx_file = "googlenet-12";
-=======
     let onnx_file = "bvlcalexnet-12-qdq";
->>>>>>> 448cc91b
     let onnx_model = Parser::extract_from_onnx_file(onnx_file).expect("Error in onnx file parsing");
     Parser::store_to_json_file(onnx_file, & onnx_model).expect("Error in storing json");
     let _onnx_model_from_json = Parser::extract_from_json_file(onnx_file).expect("Error in json file parsing");
@@ -50,8 +40,6 @@
     }else {
         println!("FAILED!");
     }
-<<<<<<< HEAD
-=======
 }
 
 fn test_matrix() {
@@ -111,5 +99,4 @@
     // println!("{:?}", m1);
     // let res = m1.try_broadcast(&dim).unwrap();
     // println!("{:?}", res);
->>>>>>> 448cc91b
 }